import React, { useCallback, useEffect } from 'react';

import {
  createOidcJwtClientStore,
  OidcJwtClientOptions,
  Provider,
  useStore
} from './store';
import { removeTokenFromUrl } from './utils';

<<<<<<< HEAD
const OidcJwtInitializer: React.FC<React.PropsWithChildren<OidcJwtProviderProps>> = ({
=======
export interface OidcJwtProviderProps {
  client: OidcJwtClientOptions | false;
  shouldAttemptLogin?: boolean;
  shouldMonitorAccessTokens?: boolean;
  removeTokenFromUrlFunction?: (url: string) => void;
}

const OidcJwtInitializer: React.FC<OidcJwtProviderProps> = ({
>>>>>>> 6782867d
  shouldAttemptLogin = false,
  shouldMonitorAccessTokens = true,
  children,
}) => {
  const {
    getCsrfToken,
    authorize,
    loadInitialData,
    monitorAccessToken,
    stopMonitoringAccessToken,
  } = useStore((state) => state.methods);
  const isLoggedIn = useStore((state) => state.isLoggedIn);

  useEffect(() => {
    loadInitialData();
  }, [loadInitialData]);

  useEffect(() => {
    if (!isLoggedIn || !shouldMonitorAccessTokens) return;

    monitorAccessToken();

    return () => stopMonitoringAccessToken();
  }, [isLoggedIn, monitorAccessToken, shouldMonitorAccessTokens, stopMonitoringAccessToken]);

  useEffect(() => {
    const { csrfToken } = getCsrfToken();
    if (typeof window === 'undefined' || isLoggedIn || !shouldAttemptLogin || !!csrfToken) return;

    authorize({ prompt: 'none' });
  }, [authorize, getCsrfToken, isLoggedIn, shouldAttemptLogin]);

  const isInitializing = !getCsrfToken().csrfToken &&
    shouldAttemptLogin &&
    !isLoggedIn &&
    typeof window !== 'undefined';

  if (isInitializing) {
    return null;
  }

  return <>{children}</>;
};

<<<<<<< HEAD
const OidcJwtProvider: React.FC<React.PropsWithChildren<OidcJwtProviderProps>> = props => {
  const { client, removeTokenFromUrlFunction = removeTokenFromUrl, children } = props;
=======
const OidcJwtProvider: React.FC<OidcJwtProviderProps> = (props) => {
  const {
    client,
    removeTokenFromUrlFunction = removeTokenFromUrl,
    children,
  } = props;
>>>>>>> 6782867d

  const createStore = useCallback(() => {
    return createOidcJwtClientStore(client, removeTokenFromUrlFunction);
  }, [client, removeTokenFromUrlFunction]);

  return (
    <Provider createStore={createStore}>
      <OidcJwtInitializer {...props}>{children}</OidcJwtInitializer>
    </Provider>
  );
};

export { OidcJwtProvider };<|MERGE_RESOLUTION|>--- conflicted
+++ resolved
@@ -1,58 +1,41 @@
 import React, { useCallback, useEffect } from 'react';
 
-import {
-  createOidcJwtClientStore,
-  OidcJwtClientOptions,
-  Provider,
-  useStore
-} from './store';
+import { createOidcJwtClientStore, Provider, useStore } from './store';
+import { OidcJwtProviderProps } from './types';
 import { removeTokenFromUrl } from './utils';
 
-<<<<<<< HEAD
 const OidcJwtInitializer: React.FC<React.PropsWithChildren<OidcJwtProviderProps>> = ({
-=======
-export interface OidcJwtProviderProps {
-  client: OidcJwtClientOptions | false;
-  shouldAttemptLogin?: boolean;
-  shouldMonitorAccessTokens?: boolean;
-  removeTokenFromUrlFunction?: (url: string) => void;
-}
-
-const OidcJwtInitializer: React.FC<OidcJwtProviderProps> = ({
->>>>>>> 6782867d
   shouldAttemptLogin = false,
   shouldMonitorAccessTokens = true,
   children,
 }) => {
-  const {
-    getCsrfToken,
-    authorize,
-    loadInitialData,
-    monitorAccessToken,
-    stopMonitoringAccessToken,
-  } = useStore((state) => state.methods);
-  const isLoggedIn = useStore((state) => state.isLoggedIn);
+  const authService = useStore(state => state.service);
+  const isLoggedIn = useStore(state => state.authState.isLoggedIn);
+  const setState = useStore(state => state.setState);
 
   useEffect(() => {
-    loadInitialData();
-  }, [loadInitialData]);
+    authService?.loadInitialData().then(() => setState(authService.state));
+  }, [authService, setState]);
 
   useEffect(() => {
     if (!isLoggedIn || !shouldMonitorAccessTokens) return;
 
-    monitorAccessToken();
+    authService?.monitorAccessToken(() => setState(authService.state));
 
-    return () => stopMonitoringAccessToken();
-  }, [isLoggedIn, monitorAccessToken, shouldMonitorAccessTokens, stopMonitoringAccessToken]);
+    return () => authService?.stopMonitoringAccessToken();
+  }, [isLoggedIn, authService, shouldMonitorAccessTokens, setState]);
 
   useEffect(() => {
-    const { csrfToken } = getCsrfToken();
+    if (!authService) return;
+
+    const { csrfToken } = authService.getCsrfToken();
     if (typeof window === 'undefined' || isLoggedIn || !shouldAttemptLogin || !!csrfToken) return;
 
-    authorize({ prompt: 'none' });
-  }, [authorize, getCsrfToken, isLoggedIn, shouldAttemptLogin]);
+    authService.authorize({ prompt: 'none' });
+  }, [authService, isLoggedIn, shouldAttemptLogin]);
 
-  const isInitializing = !getCsrfToken().csrfToken &&
+  const isInitializing =
+    !authService?.getCsrfToken().csrfToken &&
     shouldAttemptLogin &&
     !isLoggedIn &&
     typeof window !== 'undefined';
@@ -64,17 +47,8 @@
   return <>{children}</>;
 };
 
-<<<<<<< HEAD
 const OidcJwtProvider: React.FC<React.PropsWithChildren<OidcJwtProviderProps>> = props => {
   const { client, removeTokenFromUrlFunction = removeTokenFromUrl, children } = props;
-=======
-const OidcJwtProvider: React.FC<OidcJwtProviderProps> = (props) => {
-  const {
-    client,
-    removeTokenFromUrlFunction = removeTokenFromUrl,
-    children,
-  } = props;
->>>>>>> 6782867d
 
   const createStore = useCallback(() => {
     return createOidcJwtClientStore(client, removeTokenFromUrlFunction);
